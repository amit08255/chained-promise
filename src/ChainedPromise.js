--- conflicted
+++ resolved
@@ -218,12 +218,6 @@
   }
 
   /**
-<<<<<<< HEAD
-   * Collects results (including the final "done" value) into an array.
-   * @param {(function(T) : U)=} fn Mapper function to be applied to each data points (except
-   * the final "done" value) before collecting into the result array.
-   * @returns {Promise.<Array.<U | V>>}
-=======
    * Takes a join spec and flatMaps current ChainedPromise accordingly. A join spec is
    * recursively defined as follows:
    *
@@ -237,21 +231,10 @@
    *   with each key is replaced with the result of each join operations with the inner spec.
    * @param {(function(T): (Promise.<U>) | Array | Object)} spec
    * @returns {ChainedPromise.<V>}
->>>>>>> d5d6bc07
    * @template T
    * @template U
    * @template V
    */
-<<<<<<< HEAD
-  collect(fn = (x) => x) {
-    const collected = [];
-    return this.forEach((v) => {
-      collected.push(fn(v));
-    }).then((done) => {
-      collected.push(done);
-      return collected;
-    });
-=======
   join(spec) {
     this.flatMap((v) => {
       function pickAndJoin(curSpec, curValue) {
@@ -280,7 +263,25 @@
       return pickAndJoin(spec, v);
     });
     return this;
->>>>>>> d5d6bc07
+  }
+
+  /**
+   * Collects results (including the final "done" value) into an array.
+   * @param {(function(T) : U)=} fn Mapper function to be applied to each data points (except
+   * the final "done" value) before collecting into the result array.
+   * @returns {Promise.<Array.<U | V>>}
+   * @template T
+   * @template U
+   * @template V
+   */
+  collect(fn = (x) => x) {
+    const collected = [];
+    return this.forEach((v) => {
+      collected.push(fn(v));
+    }).then((done) => {
+      collected.push(done);
+      return collected;
+    });
   }
 }
 
